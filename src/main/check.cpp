--- conflicted
+++ resolved
@@ -35,17 +35,7 @@
     return fnv1a64(std::string_view{start, len});
 }
 
-<<<<<<< HEAD
 static const std::map<std::string, bpf_conformance_groups_t> _conformance_groups = {
-=======
-template <void(on_exit)()>
-struct AtScopeExit {
-    AtScopeExit() = default;
-    ~AtScopeExit() { on_exit(); }
-};
-
-static const std::map<std::string, bpf_conformance_groups_t> conformance_groups = {
->>>>>>> 3d75a304
     {"atomic32", bpf_conformance_groups_t::atomic32}, {"atomic64", bpf_conformance_groups_t::atomic64},
     {"base32", bpf_conformance_groups_t::base32},     {"base64", bpf_conformance_groups_t::base64},
     {"callx", bpf_conformance_groups_t::callx},       {"divmul32", bpf_conformance_groups_t::divmul32},

// Copyright (c) Prevail Verifier contributors.
// SPDX-License-Identifier: MIT
#pragma once

// This file is eBPF-specific, not derived from CRAB.

#include <functional>
#include <optional>

#include "crab/array_domain.hpp"
#include "crab/split_dbm.hpp"
#include "crab/type_domain.hpp"
#include "crab/variable.hpp"
#include "string_constraints.hpp"

namespace crab {

class ebpf_domain_t final {
    friend class ebpf_checker;
    friend class ebpf_transformer;

    friend std::ostream& operator<<(std::ostream& o, const ebpf_domain_t& dom);

  public:
    ebpf_domain_t();
    ebpf_domain_t(NumAbsDomain inv, domains::array_domain_t stack);

    // Generic abstract domain operations
    static ebpf_domain_t top();
    static ebpf_domain_t bottom();
    void set_to_top();
    void set_to_bottom();
    [[nodiscard]]
    bool is_bottom() const;
    [[nodiscard]]
    bool is_top() const;
    bool operator<=(const ebpf_domain_t& other) const;
    bool operator==(const ebpf_domain_t& other) const;
    void operator|=(ebpf_domain_t&& other);
    void operator|=(const ebpf_domain_t& other);
    ebpf_domain_t operator|(ebpf_domain_t&& other) const;
    ebpf_domain_t operator|(const ebpf_domain_t& other) const&;
    ebpf_domain_t operator|(const ebpf_domain_t& other) &&;
    ebpf_domain_t operator&(const ebpf_domain_t& other) const;
    ebpf_domain_t widen(const ebpf_domain_t& other, bool to_constants) const;
    ebpf_domain_t widening_thresholds(const ebpf_domain_t& other, const thresholds_t& ts);
    ebpf_domain_t narrow(const ebpf_domain_t& other) const;

    static ebpf_domain_t calculate_constant_limits();
    extended_number get_loop_count_upper_bound() const;

    static ebpf_domain_t from_constraints(const std::set<std::string>& constraints, bool setup_constraints);
    string_invariant to_set() const;

  private:
    // private generic domain functions
    void operator+=(const linear_constraint_t& cst);
    void operator-=(variable_t var);

    [[nodiscard]]
    std::optional<uint32_t> get_map_type(const Reg& map_fd_reg) const;
    [[nodiscard]]
    std::optional<uint32_t> get_map_inner_map_fd(const Reg& map_fd_reg) const;
    [[nodiscard]]
    interval_t get_map_key_size(const Reg& map_fd_reg) const;
    [[nodiscard]]
    interval_t get_map_value_size(const Reg& map_fd_reg) const;
    [[nodiscard]]
    interval_t get_map_max_entries(const Reg& map_fd_reg) const;

    static std::optional<variable_t> get_type_offset_variable(const Reg& reg, int type);
    [[nodiscard]]
    std::optional<variable_t> get_type_offset_variable(const Reg& reg, const NumAbsDomain& inv) const;
    [[nodiscard]]
    std::optional<variable_t> get_type_offset_variable(const Reg& reg) const;

    bool get_map_fd_range(const Reg& map_fd_reg, int32_t* start_fd, int32_t* end_fd) const;

    /// Mapping from variables (including registers, types, offsets,
    /// memory locations, etc.) to numeric intervals or relationships
    /// to other variables.
    NumAbsDomain m_inv;

    /// Represents the stack as a memory region, i.e., an array of bytes,
    /// allowing mapping to variable in the m_inv numeric domains
    /// while dealing with overlapping byte ranges.
    domains::array_domain_t stack;

    TypeDomain type_inv;
};

class ebpf_checker final {
    ebpf_domain_t& dom;
    // shorthands:
    NumAbsDomain& m_inv;
    domains::array_domain_t& stack;
    TypeDomain& type_inv;

  public:
    explicit ebpf_checker(ebpf_domain_t& dom) : dom(dom), m_inv(dom.m_inv), stack(dom.stack), type_inv(dom.type_inv) {}

    void operator()(const Assertion&);

    void operator()(const Addable&);
    void operator()(const Comparable&);
    void operator()(const FuncConstraint&);
    void operator()(const ValidDivisor&);
    void operator()(const TypeConstraint&);
    void operator()(const ValidAccess&);
    void operator()(const ValidCall&);
    void operator()(const ValidMapKeyValue&);
    void operator()(const ValidSize&);
    void operator()(const ValidStore&);
    void operator()(const ZeroCtxOffset&);
    void operator()(const BoundedLoopCount&);

    typedef bool check_require_func_t(NumAbsDomain&, const linear_constraint_t&, std::string);
    void set_require_check(std::function<check_require_func_t> f);

  private:
    // memory check / load / store
    void check_access_stack(NumAbsDomain& inv, const linear_expression_t& lb, const linear_expression_t& ub,
                            int call_stack_depth) const;
    void check_access_context(NumAbsDomain& inv, const linear_expression_t& lb, const linear_expression_t& ub) const;
    void check_access_packet(NumAbsDomain& inv, const linear_expression_t& lb, const linear_expression_t& ub,
                             std::optional<variable_t> packet_size) const;
    void check_access_shared(NumAbsDomain& inv, const linear_expression_t& lb, const linear_expression_t& ub,
                             variable_t shared_region_size) const;
    std::function<check_require_func_t> check_require{};
    std::string current_assertion;
    void require(NumAbsDomain& inv, const linear_constraint_t& cst, const std::string& s) const;
};

class ebpf_transformer final {
    ebpf_domain_t& dom;
    // shorthands:
    NumAbsDomain& m_inv;
    domains::array_domain_t& stack;
    TypeDomain& type_inv;

  public:
    explicit ebpf_transformer(ebpf_domain_t& dom)
        : dom(dom), m_inv(dom.m_inv), stack(dom.stack), type_inv(dom.type_inv) {}

    // abstract transformers
    void operator()(const Assume&);
    void operator()(const Bin&);
    void operator()(const Call&);
    void operator()(const CallLocal&);
    void operator()(const Callx&);
    void operator()(const Exit&);
    void operator()(const Jmp&) const;
    void operator()(const LoadMapFd&);
    void operator()(const Atomic&);
    void operator()(const Mem&);
    void operator()(const Packet&);
    void operator()(const Un&);
    void operator()(const Undefined&);
    void operator()(const IncrementLoopCounter&);

    void initialize_loop_counter(const label_t& label);

    static ebpf_domain_t setup_entry(bool init_r1);

  private:
    void assign(variable_t lhs, variable_t rhs);
    void assign(variable_t x, const linear_expression_t& e);
    void assign(variable_t x, int64_t e);

    void apply(arith_binop_t op, variable_t x, variable_t y, const number_t& z, int finite_width);
    void apply(arith_binop_t op, variable_t x, variable_t y, variable_t z, int finite_width);
    void apply(bitwise_binop_t op, variable_t x, variable_t y, variable_t z, int finite_width);
    void apply(bitwise_binop_t op, variable_t x, variable_t y, const number_t& k, int finite_width);
    void apply(binop_t op, variable_t x, variable_t y, const number_t& z, int finite_width);
    void apply(binop_t op, variable_t x, variable_t y, variable_t z, int finite_width);

    void add(const Reg& reg, int imm, int finite_width);
    void add(variable_t lhs, variable_t op2);
    void add(variable_t lhs, const number_t& op2);
    void sub(variable_t lhs, variable_t op2);
    void sub(variable_t lhs, const number_t& op2);
    void add_overflow(variable_t lhss, variable_t lhsu, variable_t op2, int finite_width);
    void add_overflow(variable_t lhss, variable_t lhsu, const number_t& op2, int finite_width);
    void sub_overflow(variable_t lhss, variable_t lhsu, variable_t op2, int finite_width);
    void sub_overflow(variable_t lhss, variable_t lhsu, const number_t& op2, int finite_width);
    void neg(variable_t lhss, variable_t lhsu, int finite_width);
    void mul(variable_t lhss, variable_t lhsu, variable_t op2, int finite_width);
    void mul(variable_t lhss, variable_t lhsu, const number_t& op2, int finite_width);
    void sdiv(variable_t lhss, variable_t lhsu, variable_t op2, int finite_width);
    void sdiv(variable_t lhss, variable_t lhsu, const number_t& op2, int finite_width);
    void udiv(variable_t lhss, variable_t lhsu, variable_t op2, int finite_width);
    void udiv(variable_t lhss, variable_t lhsu, const number_t& op2, int finite_width);
    void srem(variable_t lhss, variable_t lhsu, variable_t op2, int finite_width);
    void srem(variable_t lhss, variable_t lhsu, const number_t& op2, int finite_width);
    void urem(variable_t lhss, variable_t lhsu, variable_t op2, int finite_width);
    void urem(variable_t lhss, variable_t lhsu, const number_t& op2, int finite_width);

    void bitwise_and(variable_t lhss, variable_t lhsu, variable_t op2, int finite_width);
    void bitwise_and(variable_t lhss, variable_t lhsu, const number_t& op2);
    void bitwise_or(variable_t lhss, variable_t lhsu, variable_t op2, int finite_width);
    void bitwise_or(variable_t lhss, variable_t lhsu, const number_t& op2);
    void bitwise_xor(variable_t lhsss, variable_t lhsu, variable_t op2, int finite_width);
    void bitwise_xor(variable_t lhss, variable_t lhsu, const number_t& op2);
    void shl(const Reg& reg, int imm, int finite_width);
    void shl_overflow(variable_t lhss, variable_t lhsu, variable_t op2);
    void shl_overflow(variable_t lhss, variable_t lhsu, const number_t& op2);
    void lshr(const Reg& reg, int imm, int finite_width);
    void ashr(const Reg& dst_reg, const linear_expression_t& right_svalue, int finite_width);
    void sign_extend(const Reg& dst_reg, const linear_expression_t& right_svalue, int finite_width, Bin::Op op);

    void assume(const linear_constraint_t& cst);

    /// Forget everything we know about the value of a variable.
    void havoc(variable_t v);

    /// Forget everything about all offset variables for a given register.
    void havoc_offsets(const Reg& reg);

    void scratch_caller_saved_registers();
    void save_callee_saved_registers(const std::string& prefix);
    void restore_callee_saved_registers(const std::string& prefix);
    void havoc_subprogram_stack(const std::string& prefix);
    void forget_packet_pointers();
    void do_load_mapfd(const Reg& dst_reg, int mapfd, bool maybe_null);

    void assign_valid_ptr(const Reg& dst_reg, bool maybe_null);

<<<<<<< HEAD
=======
    void require(NumAbsDomain& inv, const linear_constraint_t& cst, const std::string& s) const;

    // memory check / load / store
    void check_access_stack(NumAbsDomain& inv, const linear_expression_t& lb, const linear_expression_t& ub) const;
    void check_access_context(NumAbsDomain& inv, const linear_expression_t& lb, const linear_expression_t& ub) const;
    void check_access_packet(NumAbsDomain& inv, const linear_expression_t& lb, const linear_expression_t& ub,
                             std::optional<variable_t> packet_size) const;
    void check_access_shared(NumAbsDomain& inv, const linear_expression_t& lb, const linear_expression_t& ub,
                             variable_t shared_region_size) const;

>>>>>>> 41fbd5a3
    void recompute_stack_numeric_size(NumAbsDomain& inv, const Reg& reg) const;
    void recompute_stack_numeric_size(NumAbsDomain& inv, variable_t type_variable) const;
    void do_load_stack(NumAbsDomain& inv, const Reg& target_reg, const linear_expression_t& addr, int width,
                       const Reg& src_reg);
    void do_load_ctx(NumAbsDomain& inv, const Reg& target_reg, const linear_expression_t& addr_vague, int width);
    void do_load_packet_or_shared(NumAbsDomain& inv, const Reg& target_reg, const linear_expression_t& addr, int width);
    void do_load(const Mem& b, const Reg& target_reg);

    void do_store_stack(NumAbsDomain& inv, const linear_expression_t& addr, int width,
                        const linear_expression_t& val_type, const linear_expression_t& val_svalue,
                        const linear_expression_t& val_uvalue, const std::optional<reg_pack_t>& opt_val_reg);

    void do_mem_store(const Mem& b, const linear_expression_t& val_type, const linear_expression_t& val_svalue,
                      const linear_expression_t& val_uvalue, const std::optional<reg_pack_t>& opt_val_reg);

    static void initialize_packet(ebpf_domain_t& inv);
}; // end ebpf_domain_t

} // namespace crab<|MERGE_RESOLUTION|>--- conflicted
+++ resolved
@@ -119,8 +119,7 @@
 
   private:
     // memory check / load / store
-    void check_access_stack(NumAbsDomain& inv, const linear_expression_t& lb, const linear_expression_t& ub,
-                            int call_stack_depth) const;
+    void check_access_stack(NumAbsDomain& inv, const linear_expression_t& lb, const linear_expression_t& ub) const;
     void check_access_context(NumAbsDomain& inv, const linear_expression_t& lb, const linear_expression_t& ub) const;
     void check_access_packet(NumAbsDomain& inv, const linear_expression_t& lb, const linear_expression_t& ub,
                              std::optional<variable_t> packet_size) const;
@@ -225,19 +224,6 @@
 
     void assign_valid_ptr(const Reg& dst_reg, bool maybe_null);
 
-<<<<<<< HEAD
-=======
-    void require(NumAbsDomain& inv, const linear_constraint_t& cst, const std::string& s) const;
-
-    // memory check / load / store
-    void check_access_stack(NumAbsDomain& inv, const linear_expression_t& lb, const linear_expression_t& ub) const;
-    void check_access_context(NumAbsDomain& inv, const linear_expression_t& lb, const linear_expression_t& ub) const;
-    void check_access_packet(NumAbsDomain& inv, const linear_expression_t& lb, const linear_expression_t& ub,
-                             std::optional<variable_t> packet_size) const;
-    void check_access_shared(NumAbsDomain& inv, const linear_expression_t& lb, const linear_expression_t& ub,
-                             variable_t shared_region_size) const;
-
->>>>>>> 41fbd5a3
     void recompute_stack_numeric_size(NumAbsDomain& inv, const Reg& reg) const;
     void recompute_stack_numeric_size(NumAbsDomain& inv, variable_t type_variable) const;
     void do_load_stack(NumAbsDomain& inv, const Reg& target_reg, const linear_expression_t& addr, int width,

// Copyright (c) Prevail Verifier contributors.
// SPDX-License-Identifier: Apache-2.0
/*******************************************************************************
 * Array expansion domain
 *
 * For a given array, map sequences of consecutive bytes to cells
 * consisting of a triple <offset, size, var> where:
 *
 * - offset is an unsigned number
 * - size is an unsigned number
 * - var is a scalar variable that represents the content of
 *   a[offset, ..., offset + size - 1]
 *
 * The domain is general enough to represent any possible sequence of
 * consecutive bytes including sequences of bytes starting at the same
 * offsets but different sizes, overlapping sequences starting at
 * different offsets, etc. However, there are some cases that have
 * been implemented in an imprecise manner:
 *
 * (1) array store/load with a non-constant index are conservatively ignored.
 * (2) array load from a cell that overlaps with other cells return top.
 ******************************************************************************/

#pragma once

#include <functional>
#include <optional>

<<<<<<< HEAD
#include <boost/container/flat_map.hpp>

=======
>>>>>>> 525b8b3b
#include "crab/add_bottom.hpp"
#include "crab/variable.hpp"

#include "crab/bitset_domain.hpp"

namespace crab::domains {

// Numerical abstract domain.
using NumAbsDomain = AddBottom;

using offset_t = index_t;
class offset_map_t;

/***
   Conceptually, a cell is tuple of an array, offset, size, and
   scalar variable such that:

_scalar = array[_offset, _offset + 1, ..., _offset + _size - 1]

    For simplicity, we don't carry the array inside the cell class.
    Only, offset_map objects can create cells. They will consider the
            array when generating the scalar variable.
*/
class cell_t final {
  private:
    friend class offset_map_t;
    friend std::ostream& operator<<(std::ostream& o, offset_map_t& m);
    offset_t _offset{};
    unsigned _size{};

    static interval_t to_interval(const offset_t o, unsigned size) {
        return {number_t{static_cast<int>(o)}, number_t{static_cast<int>(o)} + number_t{static_cast<int>(size - 1)}};
    }
    cell_t(offset_t offset, unsigned size) : _offset(offset), _size(size) {}

  public:
    // Only offset_map_t can create cells
    cell_t() = delete;

    [[nodiscard]]
    interval_t to_interval() const {
        return to_interval(_offset, _size);
    }

    [[nodiscard]]
    offset_t get_offset() const {
        return _offset;
    }

    [[nodiscard]]
    variable_t get_scalar(data_kind_t kind) const {
        return variable_t::cell_var(kind, number_t{_offset}, _size);
    }

    // ignore the scalar variable
    bool operator==(const cell_t& o) const { return to_interval() == o.to_interval(); }

    // ignore the scalar variable
    bool operator<(const cell_t& o) const {
        if (_offset == o._offset) {
            return _size < o._size;
        }
        return _offset < o._offset;
    }

    // Return true if [o, o + size) definitely overlaps with the cell,
    // where o is a constant expression.
    [[nodiscard]]
    bool overlap(const offset_t& o, unsigned size) const {
        interval_t x = to_interval();
        interval_t y = to_interval(o, size);
        bool res = (!(x & y).is_bottom());
        CRAB_LOG("array-expansion-overlap",
                 std::cout << "**Checking if " << x << " overlaps with " << y << "=" << res << "\n";);
        return res;
    }

    // Return true if [symb_lb, symb_ub] may overlap with the cell,
    // where symb_lb and symb_ub are not constant expressions.
    [[nodiscard]]
    bool symbolic_overlap(const linear_expression_t& symb_lb, const linear_expression_t& symb_ub,
                          const NumAbsDomain& dom) const;

    friend std::ostream& operator<<(std::ostream& o, const cell_t& c) { return o << "cell(" << c.to_interval() << ")"; }
};

// Map offsets to cells
class offset_map_t final {
  private:
    friend class array_domain_t;

    std::set<cell_t> set;

    void remove_cell(const cell_t& c);

    void insert_cell(const cell_t& c);

    [[nodiscard]]
    std::optional<cell_t> get_cell(offset_t o, unsigned size);

    cell_t mk_cell(offset_t o, unsigned size);

  public:
    offset_map_t() = default;

    [[nodiscard]]
    bool empty() const {
        return set.empty();
    }

    [[nodiscard]]
    std::size_t size() const {
        return set.size();
    }

    void operator-=(const cell_t& c) { remove_cell(c); }

    void operator-=(const std::vector<cell_t>& cells) {
        for (auto const& c : cells) {
            this->operator-=(c);
        }
    }

    // Return in out all cells that might overlap with (o, size).
    std::vector<cell_t> get_overlap_cells(offset_t o, unsigned size);

    [[nodiscard]]
    std::vector<cell_t> get_overlap_cells_symbolic_offset(const NumAbsDomain& dom, const linear_expression_t& symb_lb,
                                                          const linear_expression_t& symb_ub);

    friend std::ostream& operator<<(std::ostream& o, offset_map_t& m);

    /* Operations needed if used as value in a separate_domain */
    [[nodiscard]]
    bool is_top() const {
        return empty();
    }
    [[nodiscard]]
    bool is_bottom() const {
        return false;
    }
    /*
       We don't distinguish between bottom and top.
       This is fine because separate_domain only calls bottom if
       operator[] is called over a bottom state. Thus, we will make
       sure that we don't call operator[] in that case.
    */
    static offset_map_t bottom() { return {}; }
    static offset_map_t top() { return {}; }
    bool operator<=(const offset_map_t& other) const {
        return std::includes(set.begin(), set.end(), other.set.begin(), other.set.end());
    }
    bool operator==(const offset_map_t& other) const { return set == other.set; }
    offset_map_t operator|(const offset_map_t& other) const {
        offset_map_t res;
        std::set_union(set.begin(), set.end(), other.set.begin(), other.set.end(),
                       std::inserter(res.set, res.set.begin()));
        return res;
    }
    offset_map_t operator&(const offset_map_t& other) const {
        offset_map_t res;
        std::set_intersection(set.begin(), set.end(), other.set.begin(), other.set.end(),
                              std::inserter(res.set, res.set.begin()));
        return res;
    }
};

// map abstract domain. Lattice operations are memberwise.
class array_map_t {
    boost::container::flat_map<data_kind_t, offset_map_t> map;

  public:
    array_map_t() = default;

    [[nodiscard]]
    bool empty() const {
        return map.empty();
    }

    [[nodiscard]]
    std::size_t size() const {
        return map.size();
    }
    bool operator==(const array_map_t& other) const = default;

    offset_map_t& operator[](data_kind_t kind) { return map[kind]; }

    const offset_map_t& operator[](data_kind_t kind) const { return map.at(kind); }

    void operator-=(const cell_t& c) {
        for (auto& [_, v] : map) {
            v -= c;
        }
    }

    void operator-=(const std::vector<cell_t>& cells) {
        for (auto const& c : cells) {
            this->operator-=(c);
        }
    }

    [[nodiscard]]
    std::vector<cell_t> get_overlap_cells(data_kind_t kind, offset_t o, unsigned size) {
        auto it = map.find(kind);
        if (it != map.end()) {
            return it->second.get_overlap_cells(o, size);
        }
        return {};
    }

    [[nodiscard]]
    std::vector<cell_t> get_overlap_cells_symbolic_offset(data_kind_t kind, const NumAbsDomain& dom,
                                                          const linear_expression_t& symb_lb,
                                                          const linear_expression_t& symb_ub) {
        auto it = map.find(kind);
        if (it != map.end()) {
            return it->second.get_overlap_cells_symbolic_offset(dom, symb_lb, symb_ub);
        }
        return {};
    }

    array_map_t operator|(const array_map_t& other) const {
        array_map_t res;
        for (auto& [kind, offset_map] : map) {
            auto it = other.map.find(kind);
            if (it != other.map.end()) {
                res.map[kind] = offset_map | it->second;
            } else {
                res.map[kind] = offset_map;
            }
        }
        for (auto& [kind, offset_map] : other.map) {
            if (res.map.find(kind) == res.map.end()) {
                res.map[kind] = offset_map;
            }
        }
        return res;
    }

    array_map_t operator&(const array_map_t& other) const {
        array_map_t res;
        for (auto& [kind, offset_map] : map) {
            auto it = other.map.find(kind);
            if (it != other.map.end()) {
                res.map[kind] = offset_map & it->second;
            }
        }
        return res;
    }

    bool operator<=(const array_map_t& other) const {
        return std::ranges::all_of(map, [&other](const auto& p) {
            auto it = other.map.find(p.first);
            return it != other.map.end() && p.second <= it->second;
        });
    }

    array_map_t& operator|=(const array_map_t& other) {
        *this = *this | other;
        return *this;
    }
    void set_to_bottom() { map.clear(); }
};

class array_domain_t final {
    bitset_domain_t num_bytes;
    array_map_t array_map;

  public:
    array_domain_t() = default;

<<<<<<< HEAD
    array_domain_t(const bitset_domain_t& num_bytes, array_map_t array_map)
        : num_bytes(num_bytes), array_map(std::move(array_map)) {}
=======
    array_domain_t(const bitset_domain_t& num_bytes) : num_bytes(num_bytes) {}
>>>>>>> 525b8b3b

    void set_to_top();
    void set_to_bottom();
    [[nodiscard]]
    bool is_bottom() const;
    [[nodiscard]]
    bool is_top() const;

    bool operator<=(const array_domain_t& other) const;
    bool operator==(const array_domain_t& other) const;

    void operator|=(const array_domain_t& other);

    array_domain_t operator|(const array_domain_t& other) const;
    array_domain_t operator&(const array_domain_t& other) const;
    array_domain_t widen(const array_domain_t& other) const;
    array_domain_t widening_thresholds(const array_domain_t& other, const iterators::thresholds_t& ts) const;
    array_domain_t narrow(const array_domain_t& other) const;

    friend std::ostream& operator<<(std::ostream& o, const array_domain_t& dom);
    [[nodiscard]]
    string_invariant to_set() const;

<<<<<<< HEAD
    bool all_num(const NumAbsDomain& inv, const linear_expression_t& lb, const linear_expression_t& ub);
=======
    bool all_num(NumAbsDomain& inv, const linear_expression_t& lb, const linear_expression_t& ub);
>>>>>>> 525b8b3b
    [[nodiscard]]
    int min_all_num_size(const NumAbsDomain& inv, variable_t offset) const;

    std::optional<linear_expression_t> load(NumAbsDomain& inv, data_kind_t kind, const linear_expression_t& i,
                                            int width);
    std::optional<variable_t> store(NumAbsDomain& inv, data_kind_t kind, const linear_expression_t& idx,
                                    const linear_expression_t& elem_size, const linear_expression_t& val);
    std::optional<variable_t> store_type(NumAbsDomain& inv, const linear_expression_t& idx,
                                         const linear_expression_t& elem_size, const linear_expression_t& val);
    std::optional<variable_t> store_type(NumAbsDomain& inv, const linear_expression_t& idx,
                                         const linear_expression_t& elem_size, const Reg& reg);
    void havoc(NumAbsDomain& inv, data_kind_t kind, const linear_expression_t& idx,
               const linear_expression_t& elem_size);

    // Perform array stores over an array segment
    void store_numbers(const NumAbsDomain& inv, variable_t _idx, variable_t _width);

    void split_number_var(NumAbsDomain& inv, data_kind_t kind, const linear_expression_t& i,
                          const linear_expression_t& elem_size);
    void split_cell(NumAbsDomain& inv, data_kind_t kind, int cell_start_index, unsigned int len);

    void initialize_numbers(int lb, int width);

    std::optional<std::pair<offset_t, unsigned>> split_and_find_var(NumAbsDomain& inv, data_kind_t kind,
                                                                    const linear_expression_t& idx,
                                                                    const linear_expression_t& elem_size);
    std::optional<std::pair<offset_t, unsigned>> kill_and_find_var(NumAbsDomain& inv, data_kind_t kind,
                                                                   const linear_expression_t& i,
                                                                   const linear_expression_t& elem_size);
};

} // namespace crab::domains<|MERGE_RESOLUTION|>--- conflicted
+++ resolved
@@ -26,11 +26,8 @@
 #include <functional>
 #include <optional>
 
-<<<<<<< HEAD
 #include <boost/container/flat_map.hpp>
 
-=======
->>>>>>> 525b8b3b
 #include "crab/add_bottom.hpp"
 #include "crab/variable.hpp"
 
@@ -302,12 +299,8 @@
   public:
     array_domain_t() = default;
 
-<<<<<<< HEAD
     array_domain_t(const bitset_domain_t& num_bytes, array_map_t array_map)
         : num_bytes(num_bytes), array_map(std::move(array_map)) {}
-=======
-    array_domain_t(const bitset_domain_t& num_bytes) : num_bytes(num_bytes) {}
->>>>>>> 525b8b3b
 
     void set_to_top();
     void set_to_bottom();
@@ -331,11 +324,8 @@
     [[nodiscard]]
     string_invariant to_set() const;
 
-<<<<<<< HEAD
     bool all_num(const NumAbsDomain& inv, const linear_expression_t& lb, const linear_expression_t& ub);
-=======
-    bool all_num(NumAbsDomain& inv, const linear_expression_t& lb, const linear_expression_t& ub);
->>>>>>> 525b8b3b
+  
     [[nodiscard]]
     int min_all_num_size(const NumAbsDomain& inv, variable_t offset) const;
 
